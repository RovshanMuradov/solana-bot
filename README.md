--- conflicted
+++ resolved
@@ -48,7 +48,6 @@
 │   │   ├── pumpswap/       # Реализация Pump.swap
 │   │   └── factory.go      # Фабрика для создания DEX-адаптеров
 │   ├── monitor/            # Мониторинг цен и операций
-<<<<<<< HEAD
 │   ├── task/               # Управление заданиями
 │   │   ├── config.go       # Конфигурация заданий
 │   │   ├── manager.go      # Менеджер заданий
@@ -108,119 +107,6 @@
 main_wallet,YOUR_PRIVATE_KEY_HERE
 trading_wallet_2,ANOTHER_PRIVATE_KEY
 ```
-=======
-│   ├── task/               # Определение и управление задачами
-│   └── wallet/wallet.go        # Управление кошельками
-```
-
-## 📦 Модульная структура
-- [solana-bot/](#solana-bot)
-    - [cmd/](#cmd) - Точки входа приложения
-    - [configs/](#configs) - Конфигурационные файлы
-    - [internal/](#internal) - Внутренняя логика приложения
-        - [blockchain/](#rpc) - Клиент для Solana блокчейна
-        - [bot/](#bot) - Основная логика бота
-        - [dex/](#dex) - Интеграции с DEX
-            - [pumpfun/](#pumpfun) - Реализация Pump.fun
-            - [pumpswap/](#pumpswap) - Реализация Pump.swap
-        - [monitor/](#monitor) - Мониторинг цен и операций
-        - [task/](#task) - Определение и управление задачами
-        - [wallet/](#wallet) - Управление кошельками
-
-## Описание пакетов и файлов
-
-### <a id="cmd"></a>cmd/
-
-Точки входа в приложение:
-
-- `bot/main.go` - Инициализирует и запускает бота, устанавливает контекст выполнения и обрабатывает сигналы операционной системы.
-
-### <a id="configs"></a>configs/
-
-Конфигурационные файлы (добавлены в .gitignore, создаются пользователем):
-
-- `config.json` - Основная конфигурация бота
-- `wallets.csv` - Файл с кошельками
-- `tasks.csv` - Файл с задачами для бота
-
-### <a id="internal"></a>internal/
-
-Внутренняя логика приложения:
-
-#### <a id="blockchain"></a>blockchain/
-
-Реализация клиента Solana:
-
-- `types.go` - Определяет интерфейсы и типы для взаимодействия с блокчейном
-
-
-- `client.go` - Клиент для взаимодействия с Solana RPC API
-
-#### <a id="bot"></a>bot/
-
-Основная логика бота:
-
-- `runner.go` - Управляет жизненным циклом бота и координирует работу компонентов
-- `tasks.go` - Логика обработки задач, включая мониторинг цен
-- `worker.go` - Реализует параллельное выполнение задач через worker pool
-
-#### <a id="dex"></a>dex/
-
-Интеграции с DEX:
-
-- `base_adapter.go` - Базовый адаптер для DEX
-- `factory.go` - Фабрика для создания DEX адаптеров
-- `pumpfun_adapter.go` - Адаптер для Pump.fun
-- `pumpswap_adapter.go` - Адаптер для Pump.swap
-- `types.go` - Типы данных и интерфейсы для DEX
-- `utils.go` - Вспомогательные функции для работы с DEX
-
-##### <a id="pumpfun"></a>pumpfun/
-
-Реализация Pump.fun DEX:
-
-- `accounts.go` - Работа с аккаунтами и определение токенов
-- `config.go` - Настройки для Pump.fun
-- `discrete_pnl.go` - Расчет дискретного P&L с учетом ступенчатой bonding curve
-- `instructions.go` - Инструкции для транзакций (buy, sell)
-- `pumpfun.go` - Основная реализация DEX интерфейса
-- `trade.go` - Логика подготовки транзакций для торговли
-- `transactions.go` - Отправка и подтверждение транзакций
-- `types.go` - Специфические типы данных Pump.fun
-
-##### <a id="pumpswap"></a>pumpswap/
-
-Реализация Pump.swap DEX:
-
-- `calculations.go` - Расчеты для операций свапа и определения цены
-- `config.go` - Конфигурация для Pump.swap
-- `dex.go` - Основная реализация DEX интерфейса
-- `errors.go` - Обработка специфических ошибок (slippage exceeded и др.)
-- `instructions.go` - Инструкции для транзакций
-- `pool.go` - Управление пулами ликвидности и расчеты ценообразования
-- `pumpswap.go` - Вспомогательные функции и утилиты
-- `transaction.go` - Создание, подписание и отправка транзакций
-- `types.go` - Определение типов данных для Pump.swap
-
-#### <a id="monitor"></a>monitor/
-
-Мониторинг цен и операций:
-
-- `input.go` - Обработка пользовательского ввода в режиме мониторинга
-- `price.go` - Мониторинг цен токенов
-- `session.go` - Управление сессиями мониторинга и отображение P&L
-
-
-#### <a id="task"></a>task/
-
-Определение и управление задачами:
-
-- `config.go` - Конфигурация для задач
-- `models.go` - Загрузка и валидация задач из CSV
-- `task.go` - Определение структуры задачи и методов работы с ней
-
-#### <a id="wallet"></a>wallet/
->>>>>>> 309953d8
 
 ### tasks.csv
 ```csv
@@ -314,25 +200,16 @@
 }
 ```
 
-### Метрики производительности
-- Время выполнения транзакций
-- Успешность операций
-- Статистика по DEX
-- Мониторинг RPC соединений
-
-### Уведомления
-- Webhook интеграция
-- Критические ошибки
-- Статус выполнения заданий
-
-<<<<<<< HEAD
-## 🔐 Безопасность
-
-- **Локальное хранение ключей**: Приватные ключи не передаются в сеть
-- **Валидация транзакций**: Проверка всех параметров перед выполнением
-- **Rate limiting**: Защита от перегрузки RPC узлов
-- **Error isolation**: Изоляция ошибок между заданиями
-=======
+### Функции мониторинга
+- Подробное логирование всех операций
+- Метрики производительности и статистика
+- WebSocket уведомления о важных событиях
+- Автоматическое восстановление при сбоях
+
+### Пример вывода мониторинга
+
+При запуске снайпинга с автоматическим мониторингом, бот будет отображать информацию о текущей цене, изменении цены, теоретической стоимости и P&L с дискретным расчетом (для Pump.fun):
+
 ```
 make run
 Building and running application...
@@ -416,7 +293,73 @@
 ^Z
 [29]  + 44706 suspended  make run
 ```
->>>>>>> 309953d8
+
+### Workflow для разработки
+
+```bash
+# Создание тестовой ветки
+git checkout -b feature/your-feature-name
+
+# Запуск с режимом отладки
+go run cmd/bot/main.go -debug
+
+# Запуск тестов
+go test ./...
+
+# Форматирование кода
+go fmt ./...
+```
+
+### Makefile команды
+
+```bash
+# Локальный запуск
+make run
+
+# Полная пересборка проекта
+make rebuild
+
+# Запуск линтера локально
+make lint
+
+# Запуск линтера с автоисправлениями
+make lint-fix
+
+# Показать все доступные команды
+make help
+```
+
+### Линтинг кода
+
+Проект использует локальную установку golangci-lint для обеспечения качества кода. Первый запуск команды `make lint` установит необходимую версию линтера локально в директорию проекта.
+
+```bash
+# Запустить линтер
+make lint
+
+# Запустить линтер с автоматическим исправлением проблем
+make lint-fix
+```
+
+Конфигурация линтера находится в файле `.golangci.yml`. Pre-commit хук автоматически запускает линтер перед каждым коммитом для проверки измененных файлов.
+
+### Метрики производительности
+- Время выполнения транзакций
+- Успешность операций
+- Статистика по DEX
+- Мониторинг RPC соединений
+
+### Уведомления
+- Webhook интеграция
+- Критические ошибки
+- Статус выполнения заданий
+
+## 🔐 Безопасность
+
+- **Локальное хранение ключей**: Приватные ключи не передаются в сеть
+- **Валидация транзакций**: Проверка всех параметров перед выполнением
+- **Rate limiting**: Защита от перегрузки RPC узлов
+- **Error isolation**: Изоляция ошибок между заданиями
 
 ## 🛠️ Разработка
 
@@ -445,25 +388,10 @@
 - Готова для продакшн-использования
 - Базовый интерфейс командной строки
 
-<<<<<<< HEAD
 ### v1.1.0-beta - TUI Interface (Beta)
 - Новый терминальный пользовательский интерфейс
 - Интерактивный мониторинг в реальном времени
 - Улучшенный UX для управления торговлей
-=======
-# Полная пересборка проекта
-make rebuild
-
-# Запуск линтера локально
-make lint
-
-# Запуск линтера с автоисправлениями
-make lint-fix
-
-# Показать все доступные команды
-make help
-```
->>>>>>> 309953d8
 
 ### Линтинг кода
 
