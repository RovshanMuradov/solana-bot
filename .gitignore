--- conflicted
+++ resolved
@@ -1,15 +1,5 @@
 # Игнорировать конкретные файлы
 .env
-<<<<<<< HEAD
-=======
-CLAUDE.md
-TT.md
-Tasks.md
-main
-merged_output_selected_folders.txt
-arch.md
-TODO.md
->>>>>>> 309953d8
 
 # Игнорировать все .md файлы кроме README.md
 *.md
@@ -22,6 +12,7 @@
 /pump-fun-bot-main
 /bin/  # Директория для локальных бинарных файлов, включая golangci-lint
 /distribution
+/logs
 
 **/.claude/settings.local.json
 
